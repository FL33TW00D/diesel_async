--- conflicted
+++ resolved
@@ -33,11 +33,7 @@
         query: T,
         metadata: &[DB::TypeMetadata],
         prepare_fn: &mut F,
-<<<<<<< HEAD
-        db: &DB,
-=======
         backend: &DB,
->>>>>>> c4cf2cb5
     ) -> QueryResult<MaybeCached<'_, S>>
     where
         DB::QueryBuilder: Default,
@@ -48,17 +44,10 @@
     {
         use std::collections::hash_map::Entry::{Occupied, Vacant};
 
-<<<<<<< HEAD
-        let cache_key = StatementCacheKey::for_source(&query, &metadata, db)?;
-
-        if !query.is_safe_to_cache_prepared(db)? {
-            let sql = cache_key.sql(&query, db)?;
-=======
         let cache_key = StatementCacheKey::for_source(&query, metadata, backend)?;
 
         if !query.is_safe_to_cache_prepared(backend)? {
             let sql = cache_key.sql(&query, backend)?;
->>>>>>> c4cf2cb5
 
             let stmt = prepare_fn
                 .prepare(&*sql, metadata, PrepareForCache::No)
@@ -70,11 +59,7 @@
             Occupied(entry) => entry.into_mut(),
             Vacant(entry) => {
                 let statement = {
-<<<<<<< HEAD
-                    let sql = entry.key().sql(&query, db)?;
-=======
                     let sql = entry.key().sql(&query, backend)?;
->>>>>>> c4cf2cb5
                     prepare_fn
                         .prepare(&*sql, metadata, PrepareForCache::Yes)
                         .await?
