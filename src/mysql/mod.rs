--- conflicted
+++ resolved
@@ -192,13 +192,7 @@
                 last_stmt.as_ref().unwrap()
             }
             MaybeCached::Cached(s) => s,
-<<<<<<< HEAD
-            _ => {
-                todo!()
-            }
-=======
             _ => unreachable!("We've opted into breaking diesel changes and want to know if things break because someone added a new variant here")
->>>>>>> c4cf2cb5
         };
 
         callback(&mut self.conn, stmt, ToSqlHelper { metadata, binds }).await
